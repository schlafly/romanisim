--- conflicted
+++ resolved
@@ -687,22 +687,16 @@
             persistence=persistence,
             **kwargs)
     if level == 1:
-<<<<<<< HEAD
-        im = romanisim.l1.make_asdf(l1, metadata=image_mod.meta)
-=======
-        im = romanisim.l1.make_asdf(l1, metadata=all_metadata,
+        im = romanisim.l1.make_asdf(l1, metadata=image_mod.meta,
                                     persistence=persistence)
->>>>>>> 29445a3e
+
     elif level == 2:
         slopeinfo = make_l2(l1, ma_table, read_noise=read_noise,
                             gain=gain, flat=flat, linearity=linearity,
                             dark=dark)
-<<<<<<< HEAD
-        im = make_asdf(*slopeinfo, metadata=image_mod.meta)
-=======
-        im = make_asdf(*slopeinfo, metadata=all_metadata,
+
+        im = make_asdf(*slopeinfo, metadata=image_mod.meta,
                        persistence=persistence)
->>>>>>> 29445a3e
     log.info('Simulation complete.')
     return im, simcatobj
 
